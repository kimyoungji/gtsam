--- conflicted
+++ resolved
@@ -160,11 +160,7 @@
 /// Parse edges in 3D TORO graph file into a set of BetweenFactors.
 using BetweenFactorPose3s = std::vector<gtsam::BetweenFactor<Pose3>::shared_ptr>;
 GTSAM_EXPORT BetweenFactorPose3s parse3DFactors(const std::string& filename, 
-<<<<<<< HEAD
-                                   const noiseModel::Diagonal::shared_ptr& corruptingNoise=nullptr);
-=======
     const noiseModel::Diagonal::shared_ptr& corruptingNoise=nullptr);
->>>>>>> cb55d81f
 
 /// Parse vertices in 3D TORO graph file into a map of Pose3s.
 GTSAM_EXPORT std::map<Key, Pose3> parse3DPoses(const std::string& filename);
