--- conflicted
+++ resolved
@@ -97,13 +97,8 @@
       const ImuFactor::PreintegratedMeasurements& pim) const {
     Matrix9 cov = pim.preintMeasCov();
     Matrix6 poseCov;
-<<<<<<< HEAD
-    poseCov << cov.block<3, 3>(0, 0), cov.block<3, 3>(0, 3),  //
-        cov.block<3, 3>(3, 0), cov.block<3, 3>(3, 3);
-=======
     poseCov << cov.block<3, 3>(6, 6), cov.block<3, 3>(6, 0),  //
         cov.block<3, 3>(0, 6), cov.block<3, 3>(0, 0);
->>>>>>> 30946af9
     return poseCov;
   }
 
