/* ----------------------------------------------------------------------------

 * GTSAM Copyright 2010-2019, Georgia Tech Research Corporation,
 * Atlanta, Georgia 30332-0415
 * All Rights Reserved
 * Authors: Frank Dellaert, et al. (see THANKS for the full author list)

 * See LICENSE for the license information

 * -------------------------------------------------------------------------- */

/**
 * @file   testShonanAveraging.cpp
 * @date   March 2019
 * @author Frank Dellaert
 * @brief  Unit tests for Shonan Averaging algorithm
 */

#include <gtsam_unstable/slam/ShonanAveraging.h>

#include <CppUnitLite/TestHarness.h>

#include <iostream>
#include <map>

using namespace std;
using namespace gtsam;

string g2oFile = findExampleDataFile("toyExample.g2o");
static const ShonanAveraging kShonan(g2oFile);

/* ************************************************************************* */
TEST(ShonanAveraging, buildGraphAt)
{
  auto graph = kShonan.buildGraphAt(5);
  EXPECT_LONGS_EQUAL(5, kShonan.nrPoses());
  EXPECT_LONGS_EQUAL(6, graph.size());
}

/* ************************************************************************* */
TEST(ShonanAveraging, checkOptimality)
{
  auto Q = kShonan.buildQ();
  EXPECT_LONGS_EQUAL(3 * 5, Q.rows());
  EXPECT_LONGS_EQUAL(3 * 5, Q.cols());
  const Values random = kShonan.initializeRandomlyAt(4);
  auto Lambda = kShonan.computeLambda(random);
  EXPECT_LONGS_EQUAL(3 * 5, Lambda.rows());
  EXPECT_LONGS_EQUAL(3 * 5, Lambda.cols());
  EXPECT_LONGS_EQUAL(45, Lambda.nonZeros());
  auto lambdaMin = kShonan.computeMinEigenValue(random);
  // EXPECT_DOUBLES_EQUAL(-5.2964625490657866, lambdaMin,
  //                      1e-4);  // Regression test
  EXPECT_DOUBLES_EQUAL(-4.3860073075695709, lambdaMin,
                       1e-4); // Regression test
  EXPECT(!kShonan.checkOptimality(random));
}

/* ************************************************************************* */
TEST(ShonanAveraging, tryOptimizingAt3)
{
  const Values initial = kShonan.initializeRandomlyAt(3);
  EXPECT(!kShonan.checkOptimality(initial));
  const Values result = kShonan.tryOptimizingAt(3, initial);
  EXPECT(kShonan.checkOptimality(result));
  auto lambdaMin = kShonan.computeMinEigenValue(result);
  EXPECT_DOUBLES_EQUAL(-5.427688831332745e-07, lambdaMin,
                       1e-4); // Regression test
  EXPECT_DOUBLES_EQUAL(0, kShonan.costAt(3, result), 1e-4);
  const Values SO3Values = kShonan.roundSolution(result);
  EXPECT_DOUBLES_EQUAL(0, kShonan.cost(SO3Values), 1e-4);
}

/* ************************************************************************* */
TEST(ShonanAveraging, tryOptimizingAt4)
{
  const Values result = kShonan.tryOptimizingAt(4);
  EXPECT(kShonan.checkOptimality(result));
  EXPECT_DOUBLES_EQUAL(0, kShonan.costAt(4, result), 1e-3);
  auto lambdaMin = kShonan.computeMinEigenValue(result);
  EXPECT_DOUBLES_EQUAL(-5.427688831332745e-07, lambdaMin,
                       1e-4); // Regression test
  const Values SO3Values = kShonan.roundSolution(result);
  EXPECT_DOUBLES_EQUAL(0, kShonan.cost(SO3Values), 1e-4);
}

/* ************************************************************************* */
// TEST(ShonanAveraging, tryOptimizingAt5) {
//   const Values result = kShonan.tryOptimizingAt(5);
//   EXPECT_DOUBLES_EQUAL(0, kShonan.costAt(5, result), 1e-3);
//   auto lambdaMin = kShonan.computeMinEigenValue(result);
//   EXPECT_DOUBLES_EQUAL(-5.427688831332745e-07, lambdaMin,
//                        1e-4);  // Regression test
// }

/* ************************************************************************* */
TEST(ShonanAveraging, runWithRandom)
{
  auto result = kShonan.runWithRandom(5);
  EXPECT_DOUBLES_EQUAL(0, kShonan.cost(result.first), 1e-3);
  EXPECT_DOUBLES_EQUAL(-5.427688831332745e-07, result.second,
                       1e-4); // Regression test
}

/* ************************************************************************* */
TEST(ShonanAveraging, MakeATangentVector)
{
  Vector9 v;
  v << 1, 2, 3, 4, 5, 6, 7, 8, 9;
  Matrix expected(5, 5);
  expected << 0, 0, 0, 0, -4, //
      0, 0, 0, 0, -5,         //
      0, 0, 0, 0, -6,         //
      0, 0, 0, 0, 0,          //
      4, 5, 6, 0, 0;
  const Vector xi_1 = ShonanAveraging::MakeATangentVector(5, v, 1);
  const auto actual = SOn::Hat(xi_1);
  CHECK(assert_equal(expected, actual));
}

/* ************************************************************************* */
TEST(ShonanAveraging, dimensionLifting)
{
  const Values Qstar3 = kShonan.tryOptimizingAt(3);
  Vector minEigenVector;
  kShonan.computeMinEigenValue(Qstar3, &minEigenVector);
  Values initialQ4 = kShonan.dimensionLifting(4, Qstar3, minEigenVector);
  EXPECT_LONGS_EQUAL(5, initialQ4.size());
}

/* ************************************************************************* */
TEST(ShonanAveraging, initializeWithDescent)
{
  const Values Qstar3 = kShonan.tryOptimizingAt(3);
  Vector minEigenVector;
  double lambdaMin = kShonan.computeMinEigenValue(Qstar3, &minEigenVector);
  Values initialQ4 =
      kShonan.initializeWithDescent(4, Qstar3, minEigenVector, lambdaMin);
  EXPECT_LONGS_EQUAL(5, initialQ4.size());
}

/* ************************************************************************* */
TEST(ShonanAveraging, runWithDescent)
{
  auto result = kShonan.runWithDescent(5);
  EXPECT_DOUBLES_EQUAL(0, kShonan.cost(result.first), 1e-3);
  EXPECT_DOUBLES_EQUAL(-5.427688831332745e-07, result.second,
                       1e-4); // Regression test
}

/* ************************************************************************* */
TEST(ShonanAveraging, runWithRandomKlaus)
{
  string g2oFile = findExampleDataFile("Klaus3.g2o");
  static const ShonanAveraging shonan(g2oFile);

  // Check nr poses
  EXPECT_LONGS_EQUAL(3, shonan.nrPoses());

  // Check poses in g2o file
  const auto &poses = shonan.poses();
  Point3 r1(1, 0, 0), r2(0, 1, 0), r3(0, 0, 1);
  const Rot3 wRc(r1, r2, r3);
  // const Pose3 wTc(wRc, Point3(-3.9, 0, 0));
<<<<<<< HEAD
  // Check rotation from the datafile 
  Rot3 rot0 = poses.at(0).rotation();
  Rot3 rot1 = poses.at(1).rotation();
  Rot3 rot2 = poses.at(2).rotation();
  EXPECT(assert_equal(wRc, rot0, 0.2));
  EXPECT(assert_equal(wRc, rot1, 0.2));
  EXPECT(assert_equal(wRc, rot2, 0.2));

  // Check measurement data
  Rot3 R01(0.9995433591728293, -0.022048798853273946, -0.01796327847857683,
           0.010210006313668573);
  Rot3 R12(0.9927742290779572, -0.054972994022992064, 0.10432547598981769,
           -0.02221474884651081);
  Rot3 R02(0.9922479626852876, -0.03174661848656213, 0.11646825423134777,
           -0.02951742735854383);
  EXPECT(assert_equal(rot1, rot0.compose(R01), 0.1));
  EXPECT(assert_equal(rot2, rot1.compose(R12), 0.1));
  EXPECT(assert_equal(rot2, rot0.compose(R02), 0.1));
=======
  // Check rotation
  EXPECT(assert_equal(wRc, poses.at(0).rotation(), 0.2));
  EXPECT(assert_equal(wRc, poses.at(1).rotation(), 0.2));
  EXPECT(assert_equal(wRc, poses.at(2).rotation(), 0.2));

  // Check measurement data
  Rot3 R01(0.9995433591728293, -0.022048798853273946, -0.01796327847857683, 0.010210006313668573);
  Rot3 R12(0.9927742290779572, -0.054972994022992064, 0.10432547598981769, -0.02221474884651081);
  Rot3 R02(0.9922479626852876, -0.03174661848656213, 0.11646825423134777, -0.02951742735854383);
  EXPECT(assert_equal(poses.at(1).rotation(), poses.at(0).rotation().compose(R01), 0.1));
  EXPECT(assert_equal(poses.at(2).rotation(), poses.at(1).rotation().compose(R12), 0.1));
  EXPECT(assert_equal(poses.at(2).rotation(), poses.at(0).rotation().compose(R02), 0.1));
>>>>>>> f2ccddb7

  auto result = shonan.runWithRandom(5);
  EXPECT_DOUBLES_EQUAL(0, shonan.cost(result.first), 1e-3);
  EXPECT_DOUBLES_EQUAL(-5.427688831332745e-07, result.second,
<<<<<<< HEAD
                       1e-4);  // Regression test

  // Normalize the rotations
  Rot3 expected_rot0 = rot0.compose(rot0.inverse());
  Rot3 expected_rot1 = rot1.compose(rot0.inverse());
  Rot3 expected_rot2 = rot2.compose(rot0.inverse());
  Rot3 result_rot0 = Rot3(result.first.at<SO3>(0));
  Rot3 result_rot1 = Rot3(result.first.at<SO3>(1));
  Rot3 result_rot2 = Rot3(result.first.at<SO3>(2));
  Rot3 actual_rot0 = result_rot0.compose(result_rot0.inverse());
  Rot3 actual_rot1 = result_rot1.compose(result_rot0.inverse());
  Rot3 actual_rot2 = result_rot2.compose(result_rot0.inverse());

  // Check shonan result
  EXPECT(assert_equal(Rot3(), expected_rot0))
  EXPECT(assert_equal(Rot3(), actual_rot0))
  EXPECT(assert_equal(expected_rot1, actual_rot1));
  EXPECT(assert_equal(expected_rot2, actual_rot2));
  EXPECT(assert_equal(Rot3::Logmap(expected_rot1), Rot3::Logmap(actual_rot1),
                      0.1));
  EXPECT(assert_equal(Rot3::Logmap(expected_rot2), Rot3::Logmap(actual_rot2),
                      0.1));
=======
                       1e-4); // Regression test
  // Check shonan result
  EXPECT(assert_equal(Rot3::Logmap(poses.at(0).rotation()), SO3::Logmap(result.first.at<SO3>(0))));
  EXPECT(assert_equal(Rot3::Logmap(poses.at(1).rotation()), SO3::Logmap(result.first.at<SO3>(1))));
  EXPECT(assert_equal(Rot3::Logmap(poses.at(2).rotation()), SO3::Logmap(result.first.at<SO3>(2))));
>>>>>>> f2ccddb7
}

/* ************************************************************************* */
int main()
{
  TestResult tr;
  return TestRegistry::runAllTests(tr);
}
/* ************************************************************************* */<|MERGE_RESOLUTION|>--- conflicted
+++ resolved
@@ -162,7 +162,6 @@
   Point3 r1(1, 0, 0), r2(0, 1, 0), r3(0, 0, 1);
   const Rot3 wRc(r1, r2, r3);
   // const Pose3 wTc(wRc, Point3(-3.9, 0, 0));
-<<<<<<< HEAD
   // Check rotation from the datafile 
   Rot3 rot0 = poses.at(0).rotation();
   Rot3 rot1 = poses.at(1).rotation();
@@ -181,25 +180,10 @@
   EXPECT(assert_equal(rot1, rot0.compose(R01), 0.1));
   EXPECT(assert_equal(rot2, rot1.compose(R12), 0.1));
   EXPECT(assert_equal(rot2, rot0.compose(R02), 0.1));
-=======
-  // Check rotation
-  EXPECT(assert_equal(wRc, poses.at(0).rotation(), 0.2));
-  EXPECT(assert_equal(wRc, poses.at(1).rotation(), 0.2));
-  EXPECT(assert_equal(wRc, poses.at(2).rotation(), 0.2));
-
-  // Check measurement data
-  Rot3 R01(0.9995433591728293, -0.022048798853273946, -0.01796327847857683, 0.010210006313668573);
-  Rot3 R12(0.9927742290779572, -0.054972994022992064, 0.10432547598981769, -0.02221474884651081);
-  Rot3 R02(0.9922479626852876, -0.03174661848656213, 0.11646825423134777, -0.02951742735854383);
-  EXPECT(assert_equal(poses.at(1).rotation(), poses.at(0).rotation().compose(R01), 0.1));
-  EXPECT(assert_equal(poses.at(2).rotation(), poses.at(1).rotation().compose(R12), 0.1));
-  EXPECT(assert_equal(poses.at(2).rotation(), poses.at(0).rotation().compose(R02), 0.1));
->>>>>>> f2ccddb7
 
   auto result = shonan.runWithRandom(5);
   EXPECT_DOUBLES_EQUAL(0, shonan.cost(result.first), 1e-3);
   EXPECT_DOUBLES_EQUAL(-5.427688831332745e-07, result.second,
-<<<<<<< HEAD
                        1e-4);  // Regression test
 
   // Normalize the rotations
@@ -222,13 +206,6 @@
                       0.1));
   EXPECT(assert_equal(Rot3::Logmap(expected_rot2), Rot3::Logmap(actual_rot2),
                       0.1));
-=======
-                       1e-4); // Regression test
-  // Check shonan result
-  EXPECT(assert_equal(Rot3::Logmap(poses.at(0).rotation()), SO3::Logmap(result.first.at<SO3>(0))));
-  EXPECT(assert_equal(Rot3::Logmap(poses.at(1).rotation()), SO3::Logmap(result.first.at<SO3>(1))));
-  EXPECT(assert_equal(Rot3::Logmap(poses.at(2).rotation()), SO3::Logmap(result.first.at<SO3>(2))));
->>>>>>> f2ccddb7
 }
 
 /* ************************************************************************* */
